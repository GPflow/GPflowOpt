--- conflicted
+++ resolved
@@ -23,7 +23,7 @@
 from .acquisition import Acquisition
 from .design import Design, EmptyDesign
 from .objective import ObjectiveWrapper
-from .optim import Optimizer, SciPyOptimizer
+from .optim import Optimizer, SciPyOptimizer, StagedOptimizer, MCOptimizer
 from .pareto import non_dominated_sort
 from .params import ModelWrapper
 from .misc import hmc_eval
@@ -74,13 +74,8 @@
     Additionally, it is configured with a separate optimizer for the acquisition function.
     """
 
-<<<<<<< HEAD
     def __init__(self, domain, acquisition, optimizer=None, initial=None, scaling=True, hyper_draws=1,
-                 callback=default_callback):
-=======
-    def __init__(self, domain, acquisition, optimizer=None, initial=None, scaling=True, hyper_draws=None,
-                 callback=jitchol_callback, verbose=False):
->>>>>>> df13df58
+                 callback=default_callback, verbose=False):
         """
         :param Domain domain: The optimization space.
         :param Acquisition acquisition: The acquisition function to optimize over the domain.
@@ -121,17 +116,15 @@
             acquisition.enable_scaling(domain)
 
         self.acquisition = acquisition
-        self.optimizer = optimizer or SciPyOptimizer(domain)
+        self.optimizer = optimizer or StagedOptimizer([MCOptimizer(domain, 200),
+                                                       SciPyOptimizer(domain)])
         self.optimizer.domain = domain
         initial = initial or EmptyDesign(domain)
         self.set_initial(initial.generate())
 
-<<<<<<< HEAD
-=======
-        self._model_callback = callback
+        tf.logging.set_verbosity(tf.logging.WARN)
         self.verbose = verbose
 
->>>>>>> df13df58
     @Optimizer.domain.setter
     def domain(self, dom):
         assert self.domain.size == dom.size
@@ -261,17 +254,10 @@
         for i in range(n_iter):
             # If a callback is specified, and acquisition has the setup flag enabled (indicating an upcoming
             # compilation), run the callback.
-<<<<<<< HEAD
-            if self._model_callback and self.acquisition._needs_setup:
-                self._model_callback(trainables)
-            result = self.optimizer.optimize(self._evaluate_acquisition)
-            self._update_model_data(result.x, fx(result.x))
-=======
             with self.silent():
                 if self._model_callback and self.acquisition._needs_setup:
-                    self._model_callback([m.wrapped for m in self.acquisition.models])
-
-                result = self.optimizer.optimize(inverse_acquisition)
+                    self._model_callback(trainables)
+                result = self.optimizer.optimize(self._evaluate_acquisition)
                 self._update_model_data(result.x, fx(result.x))
 
             if self.verbose:
@@ -303,7 +289,6 @@
                 print('iter #{0:>3} - {1}'.format(
                     i,
                     ' - '.join(metrics)))
->>>>>>> df13df58
 
         return self._create_bo_result(True, "OK")
 
