--- conflicted
+++ resolved
@@ -28,8 +28,19 @@
     with a seperate optimizer for the acquisition function.
     """
 
-<<<<<<< HEAD
     def __init__(self, domain, acquisition, optimizer=None, initial=None, scaling=True):
+        """
+        :param domain: Domain object defining the optimization space
+        :param acquisition: Acquisition object representing a utility function optimized over the domain
+        :param optimizer: (optional) Optimizer object used to optimize acquisition. If not specified, SciPyOptimizer
+         is used. This optimizer will run on the same domain as the BayesianOptimizer object.
+        :param initial: (optional) Design object used as initial set of candidates evaluated before the optimization
+         loop runs. Note that if the underlying data already contain some data from an initial design, this design is
+         evaluated on top of that.
+        :param scaling: (boolean, default true) if set to true, the outputs are be normalized, and the inputs are
+          scaled to [0,1]^d. This only affects model training: calls to acquisition.data, as well as returned optima
+          are unscaled.
+        """
         assert isinstance(acquisition, Acquisition)
         super(BayesianOptimizer, self).__init__(domain, exclude_gradient=True)
         self.acquisition = acquisition
@@ -41,25 +52,6 @@
 
         initial = initial or EmptyDesign(domain)
         self.set_initial(initial.generate())
-=======
-    def __init__(self, domain, acquisition, optimizer=None, initial=None):
-        """
-        :param domain: Domain object defining the optimization space
-        :param acquisition: Acquisition object representing a utility function optimized over the domain
-        :param optimizer: (optional) Optimizer object used to optimize acquisition. If not specified, SciPyOptimizer
-         is used. This optimizer will run on the same domain as the BayesianOptimizer object.
-        :param initial: (optional) Design object used as initial set of candidates evaluated before the optimization 
-         loop runs. Note that if the underlying data already contain some data from an initial design, this design is 
-         evaluated on top of that.
-        """
-        assert isinstance(acquisition, Acquisition)
-        super(BayesianOptimizer, self).__init__(domain, exclude_gradient=True)
-        self.acquisition = acquisition
-        initial = initial or EmptyDesign(domain)
-        self.set_initial(initial.generate())
-        self.optimizer = optimizer or SciPyOptimizer(domain)
-        self.optimizer.domain = domain
->>>>>>> d9f3475d
 
     def _update_model_data(self, newX, newY):
         """
