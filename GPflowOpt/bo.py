--- conflicted
+++ resolved
@@ -25,7 +25,6 @@
 from .pareto import non_dominated_sort
 
 
-<<<<<<< HEAD
 def jitchol_callback(models):
     for m in models:
         try:
@@ -43,8 +42,6 @@
                 m.set_state(s)
 
 
-=======
->>>>>>> cc36cfe2
 class BayesianOptimizer(Optimizer):
     """
     A traditional Bayesian optimization framework implementation.
@@ -97,17 +94,11 @@
         initial = initial or EmptyDesign(domain)
         self.set_initial(initial.generate())
 
-<<<<<<< HEAD
         self._iter_callback = callback
 
-    @Optimizer.domain.setter
-    def domain(self, dom):
-        assert (self.domain.size == dom.size)
-=======
     @Optimizer.domain.setter
     def domain(self, dom):
         assert self.domain.size == dom.size
->>>>>>> cc36cfe2
         super(BayesianOptimizer, self.__class__).domain.fset(self, dom)
         if self._scaling:
             self.acquisition.enable_scaling(dom)
@@ -212,13 +203,8 @@
         :param n_iter: number of iterations to run
         :return: OptimizeResult object
         """
-
-<<<<<<< HEAD
-        assert (isinstance(fx, ObjectiveWrapper))
-=======
         assert isinstance(fx, ObjectiveWrapper)
 
->>>>>>> cc36cfe2
         # Evaluate and add the initial design (if any)
         initial = self.get_initial()
         values = fx(initial)
